--- conflicted
+++ resolved
@@ -1,14 +1,10 @@
-﻿// Copyright (c) Microsoft. All rights reserved.
+// Copyright (c) Microsoft. All rights reserved.
 // Licensed under the MIT license. See LICENSE file in the project root for full license information.
 
 using System;
 using System.Collections;
 using System.Collections.Generic;
 using System.Text;
-<<<<<<< HEAD
-using NUnit.Framework;
-=======
->>>>>>> 3f8a403e
 using Microsoft.Build.Framework;
 using Microsoft.Build.Evaluation;
 using Microsoft.Build.BackEnd;
@@ -24,10 +20,6 @@
     /// with the results from the old regexes to make sure they're identical
     /// in every case.
     /// </summary>
-<<<<<<< HEAD
-    [TestFixture]
-=======
->>>>>>> 3f8a403e
     public class ExpressionShredder_Tests
     {
         private string[] _medleyTests = new string[]
@@ -270,11 +262,7 @@
                             "@(_OutputPathItem->'%(FullPath)', ';');$(MSBuildAllProjects);"
         };
 
-<<<<<<< HEAD
-        [Test]
-=======
-        [Fact]
->>>>>>> 3f8a403e
+        [Fact]
         public void Medley()
         {
             foreach (string test in _medleyTests)
@@ -283,201 +271,121 @@
             }
         }
 
-<<<<<<< HEAD
-        [Test]
-=======
-        [Fact]
->>>>>>> 3f8a403e
+        [Fact]
         public void NoOpSplit()
         {
             VerifySplitSemiColonSeparatedList("a", "a");
         }
 
-<<<<<<< HEAD
-        [Test]
-=======
-        [Fact]
->>>>>>> 3f8a403e
+        [Fact]
         public void BasicSplit()
         {
             VerifySplitSemiColonSeparatedList("a;b", "a", "b");
         }
 
-<<<<<<< HEAD
-        [Test]
-=======
-        [Fact]
->>>>>>> 3f8a403e
+        [Fact]
         public void Empty()
         {
             VerifySplitSemiColonSeparatedList("", null);
         }
 
-<<<<<<< HEAD
-        [Test]
-=======
-        [Fact]
->>>>>>> 3f8a403e
+        [Fact]
         public void SemicolonOnly()
         {
             VerifySplitSemiColonSeparatedList(";", null);
         }
 
-<<<<<<< HEAD
-        [Test]
-=======
-        [Fact]
->>>>>>> 3f8a403e
+        [Fact]
         public void TwoSemicolons()
         {
             VerifySplitSemiColonSeparatedList(";;", null);
         }
 
-<<<<<<< HEAD
-        [Test]
-=======
-        [Fact]
->>>>>>> 3f8a403e
+        [Fact]
         public void TwoSemicolonsAndOneEntryAtStart()
         {
             VerifySplitSemiColonSeparatedList("a;;", "a");
         }
 
-<<<<<<< HEAD
-        [Test]
-=======
-        [Fact]
->>>>>>> 3f8a403e
+        [Fact]
         public void TwoSemicolonsAndOneEntryAtEnd()
         {
             VerifySplitSemiColonSeparatedList(";;a", "a");
         }
 
-<<<<<<< HEAD
-        [Test]
-=======
-        [Fact]
->>>>>>> 3f8a403e
+        [Fact]
         public void AtSignAtEnd()
         {
             VerifySplitSemiColonSeparatedList("@", "@");
         }
 
-<<<<<<< HEAD
-        [Test]
-=======
-        [Fact]
->>>>>>> 3f8a403e
+        [Fact]
         public void AtSignParenAtEnd()
         {
             VerifySplitSemiColonSeparatedList("foo@(", "foo@(");
         }
 
-<<<<<<< HEAD
-        [Test]
-=======
-        [Fact]
->>>>>>> 3f8a403e
+        [Fact]
         public void EmptyEntriesRemoved()
         {
             VerifySplitSemiColonSeparatedList(";a;bbb;;c;;", "a", "bbb", "c");
         }
 
-<<<<<<< HEAD
-        [Test]
-=======
-        [Fact]
->>>>>>> 3f8a403e
+        [Fact]
         public void EntriesTrimmed()
         {
             VerifySplitSemiColonSeparatedList("  ;  a   ;b   ;   ;c\n;  \r;  ", "a", "b", "c");
         }
 
-<<<<<<< HEAD
-        [Test]
-=======
-        [Fact]
->>>>>>> 3f8a403e
+        [Fact]
         public void NoSplittingOnMacros()
         {
             VerifySplitSemiColonSeparatedList("@(foo->';')", "@(foo->';')");
         }
 
-<<<<<<< HEAD
-        [Test]
-=======
-        [Fact]
->>>>>>> 3f8a403e
+        [Fact]
         public void NoSplittingOnSeparators()
         {
             VerifySplitSemiColonSeparatedList("@(foo, ';')", "@(foo, ';')");
         }
 
-<<<<<<< HEAD
-        [Test]
-=======
-        [Fact]
->>>>>>> 3f8a403e
+        [Fact]
         public void NoSplittingOnSeparatorsAndMacros()
         {
             VerifySplitSemiColonSeparatedList("@(foo->'abc;def', 'ghi;jkl')", "@(foo->'abc;def', 'ghi;jkl')");
         }
 
-<<<<<<< HEAD
-        [Test]
-=======
-        [Fact]
->>>>>>> 3f8a403e
+        [Fact]
         public void CloseParensInMacro()
         {
             VerifySplitSemiColonSeparatedList("@(foo->');')", "@(foo->');')");
         }
 
-<<<<<<< HEAD
-        [Test]
-=======
-        [Fact]
->>>>>>> 3f8a403e
+        [Fact]
         public void CloseParensInSeparator()
         {
             VerifySplitSemiColonSeparatedList("a;@(foo,');');b", "a", "@(foo,');')", "b");
         }
 
-<<<<<<< HEAD
-        [Test]
-=======
-        [Fact]
->>>>>>> 3f8a403e
+        [Fact]
         public void CloseParensInMacroAndSeparator()
         {
             VerifySplitSemiColonSeparatedList("@(foo->';);', ';);')", "@(foo->';);', ';);')");
         }
 
-<<<<<<< HEAD
-        [Test]
-=======
-        [Fact]
->>>>>>> 3f8a403e
+        [Fact]
         public void EmptyQuotesInMacroAndSeparator()
         {
             VerifySplitSemiColonSeparatedList(" @(foo->'', '')", "@(foo->'', '')");
         }
 
-<<<<<<< HEAD
-        [Test]
-=======
-        [Fact]
->>>>>>> 3f8a403e
+        [Fact]
         public void MoreParensAndAtSigns()
         {
             VerifySplitSemiColonSeparatedList("@(foo->';());', ';@();')", "@(foo->';());', ';@();')");
         }
 
-<<<<<<< HEAD
-        [Test]
-=======
-        [Fact]
->>>>>>> 3f8a403e
+        [Fact]
         public void SplittingExceptForMacros()
         {
             VerifySplitSemiColonSeparatedList("@(foo->';');def;@ghi;", "@(foo->';')", "def", "@ghi");
@@ -485,11 +393,7 @@
 
         // Invalid item expressions shouldn't cause an error in the splitting function.
         // The caller will emit an error later when it tries to parse the results.
-<<<<<<< HEAD
-        [Test]
-=======
-        [Fact]
->>>>>>> 3f8a403e
+        [Fact]
         public void InvalidItemExpressions()
         {
             VerifySplitSemiColonSeparatedList("@(x", "@(x");
@@ -506,11 +410,7 @@
             VerifySplitSemiColonSeparatedList("@(x''';", "@(x''';");
         }
 
-<<<<<<< HEAD
-        [Test]
-=======
-        [Fact]
->>>>>>> 3f8a403e
+        [Fact]
         public void RealisticExample()
         {
             VerifySplitSemiColonSeparatedList("@(_OutputPathItem->'%(FullPath)', ';');$(MSBuildAllProjects);\n                @(Compile);\n                @(ManifestResourceWithNoCulture);\n                $(ApplicationIcon);\n                $(AssemblyOriginatorKeyFile);\n                @(ManifestNonResxWithNoCultureOnDisk);\n                @(ReferencePath);\n                @(CompiledLicenseFile);\n                @(EmbeddedDocumentation);                \n                @(CustomAdditionalCompileInputs)",
@@ -526,11 +426,7 @@
         // We need to support any item expressions that satisfy this expression.
         //
         // Try spaces everywhere that that regex allows spaces:
-<<<<<<< HEAD
-        [Test]
-=======
-        [Fact]
->>>>>>> 3f8a403e
+        [Fact]
         public void SpacingInItemListExpression()
         {
             VerifySplitSemiColonSeparatedList("@(   foo  \n ->  \t  ';abc;def;'   , \t  'ghi;jkl'   )", "@(   foo  \n ->  \t  ';abc;def;'   , \t  'ghi;jkl'   )");
@@ -678,11 +574,7 @@
             Assert.Equal(0, messages.Count);
         }
 
-<<<<<<< HEAD
-        [Test]
-=======
-        [Fact]
->>>>>>> 3f8a403e
+        [Fact]
         public void ExtractItemVectorTransform1()
         {
             string expression = "@(i->'%(Meta0)'->'%(Filename)'->Substring($(Val)))";
@@ -703,11 +595,7 @@
         /// NOTE: The medley of tests needs to be parsable by the old regex. This is a regression test against that
         /// regex. New expression types should be added in other tests
         /// </summary>
-<<<<<<< HEAD
-        [Test]
-=======
-        [Fact]
->>>>>>> 3f8a403e
+        [Fact]
         public void ItemExpressionMedleyRegressionTestAgainstOldRegex()
         {
             List<ExpressionShredder.ItemExpressionCapture> expressions;
@@ -750,11 +638,7 @@
             }
         }
 
-<<<<<<< HEAD
-        [Test]
-=======
-        [Fact]
->>>>>>> 3f8a403e
+        [Fact]
         public void ExtractItemVectorExpressionsSingleExpressionInvalid1()
         {
             string expression;
@@ -765,11 +649,7 @@
             Assert.Null(expressions);
         }
 
-<<<<<<< HEAD
-        [Test]
-=======
-        [Fact]
->>>>>>> 3f8a403e
+        [Fact]
         public void ExtractItemVectorExpressionsSingleExpression1()
         {
             string expression;
@@ -786,11 +666,7 @@
             Assert.Equal(null, capture.Captures);
         }
 
-<<<<<<< HEAD
-        [Test]
-=======
-        [Fact]
->>>>>>> 3f8a403e
+        [Fact]
         public void ExtractItemVectorExpressionsSingleExpression2()
         {
             string expression;
@@ -808,11 +684,7 @@
             Assert.Equal(null, capture.Captures);
         }
 
-<<<<<<< HEAD
-        [Test]
-=======
-        [Fact]
->>>>>>> 3f8a403e
+        [Fact]
         public void ExtractItemVectorExpressionsSingleExpression3()
         {
             string expression;
@@ -831,11 +703,7 @@
             Assert.Equal("%(Fullpath)", capture.Captures[0].Value);
         }
 
-<<<<<<< HEAD
-        [Test]
-=======
-        [Fact]
->>>>>>> 3f8a403e
+        [Fact]
         public void ExtractItemVectorExpressionsSingleExpression4()
         {
             string expression;
@@ -853,11 +721,7 @@
             Assert.Equal("%(Fullpath)", capture.Captures[0].Value);
         }
 
-<<<<<<< HEAD
-        [Test]
-=======
-        [Fact]
->>>>>>> 3f8a403e
+        [Fact]
         public void ExtractItemVectorExpressionsSingleExpression5()
         {
             string expression;
@@ -878,11 +742,7 @@
             Assert.Equal("a,b", capture.Captures[0].FunctionArguments);
         }
 
-<<<<<<< HEAD
-        [Test]
-=======
-        [Fact]
->>>>>>> 3f8a403e
+        [Fact]
         public void ExtractItemVectorExpressionsSingleExpression6()
         {
             string expression;
@@ -902,11 +762,7 @@
             Assert.Equal("a,b", capture.Captures[0].FunctionArguments);
         }
 
-<<<<<<< HEAD
-        [Test]
-=======
-        [Fact]
->>>>>>> 3f8a403e
+        [Fact]
         public void ExtractItemVectorExpressionsSingleExpression7()
         {
             string expression;
@@ -928,11 +784,7 @@
             Assert.Equal(null, capture.Captures[1].FunctionArguments);
         }
 
-<<<<<<< HEAD
-        [Test]
-=======
-        [Fact]
->>>>>>> 3f8a403e
+        [Fact]
         public void ExtractItemVectorExpressionsSingleExpression8()
         {
             string expression;
@@ -954,11 +806,7 @@
             Assert.Equal(null, capture.Captures[1].FunctionArguments);
         }
 
-<<<<<<< HEAD
-        [Test]
-=======
-        [Fact]
->>>>>>> 3f8a403e
+        [Fact]
         public void ExtractItemVectorExpressionsSingleExpression9()
         {
             string expression;
@@ -980,11 +828,7 @@
             Assert.Equal(null, capture.Captures[1].FunctionArguments);
         }
 
-<<<<<<< HEAD
-        [Test]
-=======
-        [Fact]
->>>>>>> 3f8a403e
+        [Fact]
         public void ExtractItemVectorExpressionsSingleExpression10()
         {
             string expression;
@@ -1006,11 +850,7 @@
             Assert.Equal(null, capture.Captures[1].FunctionArguments);
         }
 
-<<<<<<< HEAD
-        [Test]
-=======
-        [Fact]
->>>>>>> 3f8a403e
+        [Fact]
         public void ExtractItemVectorExpressionsSingleExpression11()
         {
             string expression;
@@ -1029,11 +869,7 @@
             Assert.Equal(null, capture.Captures[0].FunctionArguments);
         }
 
-<<<<<<< HEAD
-        [Test]
-=======
-        [Fact]
->>>>>>> 3f8a403e
+        [Fact]
         public void ExtractItemVectorExpressionsSingleExpression12()
         {
             string expression;
@@ -1055,11 +891,7 @@
             Assert.Equal("$(Val), $(Boo)", capture.Captures[1].FunctionArguments);
         }
 
-<<<<<<< HEAD
-        [Test]
-=======
-        [Fact]
->>>>>>> 3f8a403e
+        [Fact]
         public void ExtractItemVectorExpressionsSingleExpression13()
         {
             string expression;
@@ -1081,11 +913,7 @@
             Assert.Equal("\"AA\", 'BB', `cc`", capture.Captures[1].FunctionArguments);
         }
 
-<<<<<<< HEAD
-        [Test]
-=======
-        [Fact]
->>>>>>> 3f8a403e
+        [Fact]
         public void ExtractItemVectorExpressionsSingleExpression14()
         {
             string expression;
@@ -1107,11 +935,7 @@
             Assert.Equal("'()', $(Boo), ')('", capture.Captures[1].FunctionArguments);
         }
 
-<<<<<<< HEAD
-        [Test]
-=======
-        [Fact]
->>>>>>> 3f8a403e
+        [Fact]
         public void ExtractItemVectorExpressionsSingleExpression15()
         {
             string expression;
@@ -1133,11 +957,7 @@
             Assert.Equal("`()`, $(Boo), \"AA\"", capture.Captures[1].FunctionArguments);
         }
 
-<<<<<<< HEAD
-        [Test]
-=======
-        [Fact]
->>>>>>> 3f8a403e
+        [Fact]
         public void ExtractItemVectorExpressionsSingleExpression16()
         {
             string expression;
@@ -1159,11 +979,7 @@
             Assert.Equal("`()`, $(Boo), \")(\"", capture.Captures[1].FunctionArguments);
         }
 
-<<<<<<< HEAD
-        [Test]
-=======
-        [Fact]
->>>>>>> 3f8a403e
+        [Fact]
         public void ExtractItemVectorExpressionsSingleExpression17()
         {
             string expression;
@@ -1185,11 +1001,7 @@
             Assert.Equal("\"()\", $(Boo), `)(`", capture.Captures[1].FunctionArguments);
         }
 
-<<<<<<< HEAD
-        [Test]
-=======
-        [Fact]
->>>>>>> 3f8a403e
+        [Fact]
         public void ExtractItemVectorExpressionsMultipleExpression1()
         {
             string expression;
@@ -1213,11 +1025,7 @@
             Assert.Equal("\"()\", $(Boo), `)(`", capture.Captures[1].FunctionArguments);
         }
 
-<<<<<<< HEAD
-        [Test]
-=======
-        [Fact]
->>>>>>> 3f8a403e
+        [Fact]
         public void ExtractItemVectorExpressionsMultipleExpression2()
         {
             string expression;
@@ -1241,11 +1049,7 @@
             Assert.Equal("\"()\", $(Boo), `)(`", capture.Captures[1].FunctionArguments);
         }
 
-<<<<<<< HEAD
-        [Test]
-=======
-        [Fact]
->>>>>>> 3f8a403e
+        [Fact]
         public void ExtractItemVectorExpressionsMultipleExpression3()
         {
             string expression;
@@ -1269,11 +1073,7 @@
             Assert.Equal("\"()\", $(Boo), `)(`", capture.Captures[1].FunctionArguments);
         }
 
-<<<<<<< HEAD
-        [Test]
-=======
-        [Fact]
->>>>>>> 3f8a403e
+        [Fact]
         public void ExtractItemVectorExpressionsMultipleExpression4()
         {
             string expression;
@@ -1298,11 +1098,7 @@
         }
 
 
-<<<<<<< HEAD
-        [Test]
-=======
-        [Fact]
->>>>>>> 3f8a403e
+        [Fact]
         public void ExtractItemVectorExpressionsMultipleExpression5()
         {
             string expression;
