--- conflicted
+++ resolved
@@ -380,16 +380,13 @@
             {
                 Directory.CreateDirectory(folder);
                 File.WriteAllText(command, "echo [hello]");
-<<<<<<< HEAD
+
                 if (!NativeMethodsShared.IsWindows)
                 {
                     command = ". " + command;
                 }
 
-                Exec exec = PrepareExec(command);
-=======
                 exec = PrepareExec(command);
->>>>>>> ea6af14a
 
                 if (!string.IsNullOrEmpty(useUtf8))
                 {
