--- conflicted
+++ resolved
@@ -76,15 +76,11 @@
           Condition="'$(NetCoreBuild)' == 'true'" />
   </Target>
 
-<<<<<<< HEAD
-  <Import Project="$(NuGetConfigDir)\packageLoad.targets" />
-=======
-  <!-- See https://github.com/Microsoft/msbuild/issues/224 -->
   <Target Name="EnsureSDKTargetPresent"
           BeforeTargets="_RestoreBuildToolsWrapper" >
     <Error Condition="!Exists('$(MSBuildExtensionsPath)\$(MSBuildToolsVersion)\Microsoft.Common.targets\ImportAfter\Microsoft.NuGet.ImportAfter.targets')" 
       Text="MSBuild depends on the 'Tools and Windows SDK' Visual Studio plugin. Please install it. Reference: https://github.com/Microsoft/msbuild/wiki/Building+Testing+and+Debugging" />
   </Target>
->>>>>>> b1b0c28b
-
+  
+  <Import Project="$(NuGetConfigDir)\packageLoad.targets" />
 </Project>